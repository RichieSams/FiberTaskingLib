--- conflicted
+++ resolved
@@ -115,21 +115,8 @@
 		uint TargetValue;
 	};
 
-<<<<<<< HEAD
-	struct ThreadLocalStorage {
+	struct alignas(CACHE_LINE_SIZE) ThreadLocalStorage {
 		ThreadLocalStorage() : CurrentFiberIndex(kFTLInvalidIndex), OldFiberIndex(kFTLInvalidIndex) {
-=======
-	struct alignas(CACHE_LINE_SIZE) ThreadLocalStorage {
-		ThreadLocalStorage()
-			: ThreadFiber(),
-			  CurrentFiberIndex(FTL_INVALID_INDEX),
-			  OldFiberIndex(FTL_INVALID_INDEX),
-			  OldFiberDestination(FiberDestination::None),
-			  TaskQueue(),
-			  LastSuccessfulSteal(1),
-			  OldFiberStoredFlag(nullptr), 
-			  FailedQueuePopAttempts(0) {
->>>>>>> 8e8053a9
 		}
 
 	public:
